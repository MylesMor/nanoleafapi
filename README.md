# nanoleafapi

[![PyPI version](https://badge.fury.io/py/nanoleafapi.svg)](https://badge.fury.io/py/nanoleafapi) [![Documentation Status](https://readthedocs.org/projects/nanoleafapi/badge/?version=latest)](https://nanoleafapi.readthedocs.io/en/latest/?badge=latest) [![Downloads](https://pepy.tech/badge/nanoleafapi)](https://pepy.tech/project/nanoleafapi)


__nanoleafapi__ is a Python 3 wrapper for the Nanoleaf OpenAPI. It provides an easy way to use many of the functions available in the API. It supports the Light Panels (previously Aurora), Canvas and Shapes (including Hexgaons). It does **not** support the Nanoleaf Essentials range.

__Nanoleaf API__: https://forum.nanoleaf.me/docs/openapi

__Detailed package documentation__: https://nanoleafapi.readthedocs.io

__IMPORTANT__: As of version 2.0.0, there have been some API changes relating to how the authentication token is generated and stored, please re-read the [Usage](#Usage) section.

# Table of Contents
1. [Installation](#Installation)
2. [Prerequisites](#Prerequisites)
3. [Usage](#Usage)
   * [Methods](#Methods)
   * [Effects](#Effects)
   * [Events](#Events)
<<<<<<< HEAD
4. [Digital Twins](#NanoleafDigitalTwin)
5. [Errors](#Errors)
=======
   * [Errors](#Errors)
4. [Upcoming Features](#Upcoming-Features)
>>>>>>> 80322b19

## Installation
To install the latest stable release:

```batch
python -m pip install nanoleafapi
```

## Prerequisites

You must know the IP address of the Nanoleaf device. This can be either be done using your own methods or by using the disovery module. This module uses SSDP and should work __but__ I have found cases of this method not functioning properly. If it doesn't work, and gives an empty dictionary please identify the IP of the Nanoleaf device yourself.

To use the discovery module:

```py
from nanoleafapi import discovery

nanoleaf_dict = discovery.discover_devices()
```

This will return a dictionary in the format: `{name: ip}`.


## Usage

There is just one class that contains all relevant functions for controlling the lights. To get started:

```py 
from nanoleafapi import Nanoleaf
```

Next, a Nanoleaf object can be created with the following line of code. __IF you don't have an authentication token yet, hold the power button for 5-7 seconds on your Nanoleaf device before running the following code. This will generate a new token and save it to your user directory to use for future uses of this package.__

```py 
nl = Nanoleaf("ip")
```

You can now use the commands to control the panels as displayed in the example below.

```py
nl.toggle_power()             # Toggle power
nl.set_color((255, 0, 0))     # Set colour to red
```

![Example setup](https://github.com/MylesMor/nanoleafapi/blob/master/photos/nanoleafapi_new_example.png?raw=true)

## Methods

All of the following methods can be called with the Nanoleaf object you created.

For more information about the Nanoleaf API: https://forum.nanoleaf.me/docs/openapi

For more in-depth documentation about this package visit: https://nanoleafapi.readthedocs.io

#### User Management
```py
create_auth_token()   # Creates an authentication token and stores it in the user's home directory. 
delete_auth_token()   # Deletes an authentication token from the device and the token storage file.
```

#### General
```py
get_info()         # Returns device information dictionary
get_name()         # Returns the current device name
check_connection() # Raises NanoleafConnectionError if connection fails
```

#### Power
```py
get_power()               # Returns True if lights are on, otherwise False
power_off()               # Powers off the lights
power_on()                # Powers on the lights
toggle_power()            # Toggles light on/off
```

#### Colour
Colours are generated using HSV (or HSB) in the API, and these individual values can be adjusted using methods which are as described, [hue](#Hue), [saturation](#Saturation), [brightness/value](#Brightness). The method in this section uses RGB (0-255) and converts this to HSV.

There are already some pre-set colours which can be imported to be used with the ``set_color()`` method:

```py
from nanoleafapi import RED, ORANGE, YELLOW, GREEN, LIGHT_BLUE, BLUE, PINK, PURPLE, WHITE
```

The `set_color()` method can then be called, passing in either a pre-set colour or your own RGB colour in the form of a tuple: `(r, g, b)`.

```py
set_color((r, g, b))      # Set all lights to RGB colour. Pass the colour as a tuple.
set_color(RED)            # Same result but using a pre-set colour.
```

#### Brightness
```py
set_brightness(brightness, duration)     # Sets the brightness of the lights (accepts values between 0-100)
increment_brightness(value)              # Increments the brightness by set amount (can also be negative)
get_brightness()                         # Returns current brightness
```

#### Hue
Use these if you want to change the HSV values manually, otherwise use `set_color()` for colour change using RGB.
```py
set_hue(value)            # Sets the hue of the lights (accepts values between 0-360)
increment_hue(value)      # Increments the hue by set amount (can also be negative)
get_hue()                 # Returns current hue
```

#### Saturation
Use these if you want to change the HSV values manually, otherwise use `set_color()` for colour change using RGB.

```py
set_saturation(value)            # Sets the saturation of the lights (accepts value between 0-100)
increment_saturation(value)      # Increments the saturation by set amount (can also be negative)
get_saturation()                 # Returns current saturation
```

#### Identify
This is usually used to identify the current lights by flashing them on and off.
```py
identify()
```

#### Colour Temperature
```py
set_color_temp(value)            # Sets the colour temperature of the lights (accepts between 1200-6500)
increment_color_temp(value)      # Increments the colour temperature by set amount (can also be negative)
get_color_temp()                 # Returns current colour temperature
```

#### Colour Mode

```py
get_color_mode()      # Returns current colour mode
```

### Effects
```py
get_current_effect()    # Returns either name of current effect if available or *Solid*/*Static*/*Dynamic*.
list_effects()          # Returns a list of names of all available effects.
effect_exists(name)     # Helper method which determines whether the given string exists as an effect.
set_effect(name)        # Sets the current effect.
```

#### Custom Effects
```py
pulsate((r, g, b), speed)                  # Displays a pulsate effect with the specified colour and speed.
flow([(r, g, b), (r, g, b), ...], speed)   # Displays a sequence of specified colours and speed.
spectrum(speed)                            # Displays a spectrum cycling effect with the specified speed.
```

#### Write Effect
```py
write_effect(effect_dict)    # Sets a user-created effect.
```
Writing effects is rather complicated; you need to follow the the exact format for the effect dictionary, which can be found here: https://forum.nanoleaf.me/docs/openapi#_u2t4jzmkp8nt

In future updates, I hope to add a way to make this process easier, but for now an example of a valid effect dictionary is provided below:

```py
effect_data = {
            "command": "display",
            "animName": "New animation",
            "animType": "random",
            "colorType": "HSB",
            "animData": None,
            "palette": [
                {
                    "hue": 0,
                    "saturation": 100,
                    "brightness": 100
                },
                {
                    "hue": 120,
                    "saturation": 100,
                    "brightness": 100
                },
                {
                    "hue": 180,
                    "saturation": 100,
                    "brightness": 100
                }
            ],
            "brightnessRange": {
                "minValue": 50,
                "maxValue": 100
            },
            "transTime": {
                "minValue": 50,
                "maxValue": 100
            },
            "delayTime": {
                "minValue": 50,
                "maxValue": 100
            },
            "loop": True
        }
```

Inputting an invalid dictionary will raise a NanoleafEffectCreationError.

### Events
Creates an event listener for the different types of events.

```py
register_event(function, event_types)
```
You should pass your own function with one argument (event as a dictionary). This function will run every time a new event is received.

__IMPORTANT__: You cannot currently call ```register_event()``` more than __once__ due to API limitations. Instead, distinguish between the events in your function using the dictionary data.

A list of event types you would like to listen for should also be passed. You can register up to 4 events (all of them), and these are listed below:

Event IDs:
```
State (changes in power/brightness): 1
Layout: 2
Effects: 3
Touch (Canvas/Shapes only): 4
```

#### Example Usage

```py
def event_function(event):
    print(event)

# Register for all events
nl.register_event(event_function, [1, 2, 3, 4])
```

#### Example Output

When an event occurs, the `event_function()` will run and therefore in this case, print the event dictionary.

```py
{"events":[{"attr":2,"value":65}]}                 # Example of state event (1)
{"events":[{"attr":1,"value":"Falling Whites"}]}   # Example of effects event (3)
{"events":[{"panelId":7397,"gesture":0}]}          # Example of touch event (4)
```

<<<<<<< HEAD
## NanoleafDigitalTwin

This class is used to make a digital twin (or copy) of the Nanoleaf device, allowing you to change the colour of individual tiles and then sync all the changes
at once to the real device.

To create an instance of this class, you must initialise it with a Nanoleaf object:

```py
    from nanoleafapi import Nanoleaf, NanoleafDigitalTwin

    nl = Nanoleaf("192.168.0.2")
    digital_twin = NanoleafDigitalTwin(nl)
```

### Utility

```py
    get_ids()       # Returns a list of panel IDs
```

### Colour

Setting the colour is all managed by using an RGB tuple, in the format: `(R, G, B)`.

```py
    set_color(panel_id, (255, 255, 255))   # Sets the panel with specified ID to white
    set_all_colors((255, 255, 255))        # Sets all panels to white
    get_color(panel_id)                    # Gets the colour of a specified panel
    get_all_colors()                       # Returns a dictionary of {panel_id: (R, G, B)}
```

### Sync
-----------------
The sync method applies the changes to the real Nanoleaf device, based on the changes made here.

```py
    sync()    # Syncs with the real Nanoleaf counterpart
```

## Errors
```py
NanoleafRegistrationError()   # Raised when token generation mode not active on device
NanoleafConnectionError()     # Raised when there is a connection error during check_connection() method
NanoleafEffectCreationError() # Raised when there is an error with an effect dictionary/method arguments
```
=======
### Errors
```py
NanoleafRegistrationError()   # Raised when token generation mode not active on device
NanoleafConnectionError()     # Raised when there is a connection error during check_connection() method
NanoleafEffectCreationError() # Raised when there is an error with an effect dictionary/method arguments
```

## Upcoming Features
Currently in development is an CLI effects builder, to help with the `write_effect` functionality. This will allow you to quickly and easily create the dictionaries required to make your own effects!

Here's a sneak peek:

![Effects builder](https://github.com/MylesMor/nanoleafapi/blob/master/photos/effects-builder.png?raw=true)
>>>>>>> 80322b19
<|MERGE_RESOLUTION|>--- conflicted
+++ resolved
@@ -18,13 +18,8 @@
    * [Methods](#Methods)
    * [Effects](#Effects)
    * [Events](#Events)
-<<<<<<< HEAD
 4. [Digital Twins](#NanoleafDigitalTwin)
 5. [Errors](#Errors)
-=======
-   * [Errors](#Errors)
-4. [Upcoming Features](#Upcoming-Features)
->>>>>>> 80322b19
 
 ## Installation
 To install the latest stable release:
@@ -264,7 +259,6 @@
 {"events":[{"panelId":7397,"gesture":0}]}          # Example of touch event (4)
 ```
 
-<<<<<<< HEAD
 ## NanoleafDigitalTwin
 
 This class is used to make a digital twin (or copy) of the Nanoleaf device, allowing you to change the colour of individual tiles and then sync all the changes
@@ -297,7 +291,6 @@
 ```
 
 ### Sync
------------------
 The sync method applies the changes to the real Nanoleaf device, based on the changes made here.
 
 ```py
@@ -309,19 +302,4 @@
 NanoleafRegistrationError()   # Raised when token generation mode not active on device
 NanoleafConnectionError()     # Raised when there is a connection error during check_connection() method
 NanoleafEffectCreationError() # Raised when there is an error with an effect dictionary/method arguments
-```
-=======
-### Errors
-```py
-NanoleafRegistrationError()   # Raised when token generation mode not active on device
-NanoleafConnectionError()     # Raised when there is a connection error during check_connection() method
-NanoleafEffectCreationError() # Raised when there is an error with an effect dictionary/method arguments
-```
-
-## Upcoming Features
-Currently in development is an CLI effects builder, to help with the `write_effect` functionality. This will allow you to quickly and easily create the dictionaries required to make your own effects!
-
-Here's a sneak peek:
-
-![Effects builder](https://github.com/MylesMor/nanoleafapi/blob/master/photos/effects-builder.png?raw=true)
->>>>>>> 80322b19
+```