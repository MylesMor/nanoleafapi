"""nanoleafapi

This module is a Python 3 wrapper for the Nanoleaf OpenAPI.
It provides an easy way to use many of the functions available in the API.
It supports the Light Panels (previously Aurora), Canvas and Shapes (including Hexgaons)."""

import json
from threading import Thread
import multiprocessing
import colorsys
import os
from typing import Any, List, Dict, Tuple, Union, Callable
from sseclient import SSEClient
import requests

# Preset colours
RED = (255, 0, 0)
ORANGE = (255, 165, 0)
YELLOW = (255, 255, 0)
GREEN = (0, 255, 0)
LIGHT_BLUE = (173, 216, 230)
BLUE = (0, 0, 255)
PINK = (255, 192, 203)
PURPLE = (128, 0, 128)
WHITE = (255, 255, 255)

class Nanoleaf():
    """The Nanoleaf class for controlling the Light Panels and Canvas

    :ivar ip: IP of the Nanoleaf device
    :ivar url: The base URL for requests
    :ivar auth_token: The authentication token for the API
    :ivar print_errors: True for errors to be shown, otherwise False
    """

    def __init__(self, ip : str, auth_token : str =None, print_errors : bool =False):
        """Initalises Nanoleaf class with desired arguments.

        :param ip: The IP address of the Nanoleaf device
        :param auth_token: Optional, include Nanoleaf authentication
            token here if required.
        :param print_errors: Optional, True to show errors in the console

        :type ip: str
        :type auth_token: str
        :type print_errors: bool
        """
        self.ip = ip
        self.url = "http://" + ip + ":16021/api/v1/" + str(auth_token)
        self.check_connection()
        if auth_token is None:
            self.auth_token = self.create_auth_token()
            if self.auth_token is None:
                raise NanoleafRegistrationError()
        else:
            self.auth_token = auth_token
        self.url = "http://" + ip + ":16021/api/v1/" + str(self.auth_token)
        self.print_errors = print_errors
        self.already_registered = False


    def __error_check(self, code : int) -> bool:
        """Checks and displays error messages

        Determines the request status code and prints the error, if print_errors
        is true.

        :param code: The error code

        :returns: Returns True if request was successful, otherwise False
        """
        if self.print_errors:
            if code in (200, 204):
                print(str(code) + ": Action performed successfully.")
                return True
            if code == 400:
                print("Error 400: Bad request.")
            elif code == 401:
                print("Error 401: Unauthorized, invalid auth token. " +
                    "Please generate a new one.")
            elif code == 403:
                print("Error 403: Unauthorized, please hold the power " +
                    "button on the controller for 5-7 seconds, then try again.")
            elif code == 404:
                print("Error 404: Resource not found.")
            elif code == 500:
                print("Error 500: Internal server error.")
            return False
        return bool(code in (200, 204))
<<<<<<< HEAD


=======


>>>>>>> 80322b19
    def create_auth_token(self) -> Union[str, None]:
        """Creates or retrives the device authentication token

        The power button on the device should be held for 5-7 seconds, then
        this method should be run. This will set both the auth_token and url
        instance variables, and save the token in a file for future instances
        of the Nanoleaf object.

        :returns: Token if successful, None if not.
        """
        file_path = os.path.expanduser('~') + os.path.sep + '.nanoleaf_token'
        if os.path.exists(file_path) is False:
            open(file_path, 'w')
        token = open(file_path, 'r').read()
        if token:
            return token

        response = requests.post('http://' + self.ip + ':16021/api/v1/new')

        # process response
        if response and response.status_code == 200:
            data = json.loads(response.text)
<<<<<<< HEAD

            if 'auth_token' in data:
                open(file_path, 'w').write(data['auth_token'])
                return data['auth_token']
        return None
=======
>>>>>>> 80322b19

            if 'auth_token' in data:
                open(file_path, 'w').write(data['auth_token'])
                return data['auth_token']
        return None

<<<<<<< HEAD
=======

>>>>>>> 80322b19
    def delete_auth_token(self, auth_token : str =None) -> bool:
        """Deletes an authentication token

        Deletes an authentication token and the .nanoleaf_token file if it
        contains the auth token to delete. This token can no longer be used
        as part of an API call to control the device. If required, generate
        a new one using create_auth_token().

        :param auth_token: Optional, the authentication token to delete, otherwise
            delete currently initialised one

        :returns: True if successful, otherwise False
        """
        file_path = os.path.expanduser('~') + os.path.sep + '.nanoleaf_token'
        if os.path.exists(file_path):
            token = open(file_path, 'r').read()
            if (auth_token is None and self.auth_token == token) or (auth_token == token):
                os.remove(file_path)
        if auth_token is None:
            url = "http://" + self.ip + ":16021/api/v1/" + str(self.auth_token)
        else:
            url = "http://" + self.ip + ":16021/api/v1/" + str(auth_token)
        response = requests.delete(url)
        return self.__error_check(response.status_code)

    def check_connection(self) -> None:
        """Ensures there is a valid connection"""
        try:
            requests.get(self.url, timeout=5)
        except Exception as connection_error:
            raise NanoleafConnectionError() from connection_error

    def get_info(self) -> Dict[str, Any]:
        """Returns a dictionary of device information"""
        response = requests.get(self.url)
        return json.loads(response.text)

    def get_name(self) -> str:
        """Returns the name of the current device"""
        return self.get_info()['name']

    def get_auth_token(self) -> str:
        """Returns the current auth token"""
        return self.auth_token

    def get_ids(self) -> List[int]:
        """Returns a list of all device ids"""
        position_data = []
        device_ids = []
        info_data = self.get_info()

        if ('panelLayout' in info_data and 'layout' in info_data['panelLayout'] and
                'positionData' in info_data['panelLayout']['layout']):
            position_data = info_data['panelLayout']['layout']['positionData']

        # process position data
        for data in position_data:
            device_ids.append(data['panelId'])

        return device_ids

    @staticmethod
<<<<<<< HEAD
    def get_custom_base_effect(anim_type : str ='custom', loop : bool =True) -> Dict[str, Any]:
        """Returns base custom effect dictionary"""
        base_effect = {
            'command': 'display',
            'animType': anim_type,
            'loop': loop,
            'palette': []
=======
    def get_custom_base_effect(loop : bool =True) -> Dict[str, Any]:
        """Returns base custom effect dictionary"""
        base_effect = {
            'command': 'display',
            'animType': 'custom',
            'loop': loop
>>>>>>> 80322b19
        }
        return base_effect


    #######################################################
    ####                    POWER                      ####
    #######################################################

    def power_off(self) -> bool:
        """Powers off the lights

        :returns: True if successful, otherwise False
        """
        data = {"on" : {"value": False}}
        response = requests.put(self.url + "/state", data=json.dumps(data))
        return self.__error_check(response.status_code)

    def power_on(self) -> bool:
        """Powers on the lights

        :returns: True if successful, otherwise False
        """
        data = {"on" : {"value": True}}
        response = requests.put(self.url + "/state", data=json.dumps(data))
        return self.__error_check(response.status_code)

    def get_power(self) -> bool:
        """Returns the power status of the lights

        :returns: True if on, False if off
        """
        response = requests.get(self.url + "/state/on")
        ans = json.loads(response.text)
        return ans['value']

    def toggle_power(self) -> bool:
        """Toggles the lights on/off"""
        if self.get_power():
            return self.power_off()
        return self.power_on()

    #######################################################
    ####                   COLOUR                      ####
    #######################################################

    def set_color(self, rgb : Tuple[int, int, int]) -> bool:
        """Sets the colour of the lights

        :param rgb: Tuple in the format (r, g, b)

        :returns: True if successful, otherwise False
        """
        hsv_colour = colorsys.rgb_to_hsv(rgb[0]/255, rgb[1]/255, rgb[2]/255)
        hsv_colour_list = list(hsv_colour)
        hsv_colour_list[0] *= 360
        hsv_colour_list[1] *= 100
        hsv_colour_list[2] *= 100
        final_colour = [ int(x) for x in hsv_colour_list ]
        data = {
                    "hue" : {"value": final_colour[0]},
                    "sat": {"value": final_colour[1]},
                    "brightness": {"value": final_colour[2], "duration": 0}
                }
        response = requests.put(self.url + "/state", data=json.dumps(data))
        return self.__error_check(response.status_code)

    #######################################################
    ####               ADJUST BRIGHTNESS               ####
    #######################################################

    def set_brightness(self, brightness : int, duration : int =0) -> bool:
        """Sets the brightness of the lights

        :param brightness: The required brightness (between 0 and 100)
        :param duration: The duration over which to change the brightness

        :returns: True if successful, otherwise False
        """
        if brightness > 100 or brightness < 0:
            raise ValueError('Brightness should be between 0 and 100')
        data = {"brightness" : {"value": brightness, "duration": duration}}
        response = requests.put(self.url + "/state", data=json.dumps(data))
        return self.__error_check(response.status_code)

    def increment_brightness(self, brightness : int) -> bool:
        """Increments the brightness of the lights

        :param brightness: How much to increment the brightness, can
            also be negative

        :returns: True if successful, otherwise False
        """
        data = {"brightness" : {"increment": brightness}}
        response = requests.put(self.url + "/state", data = json.dumps(data))
        return self.__error_check(response.status_code)

    def get_brightness(self) -> int:
        """Returns the current brightness value of the lights"""
        response = requests.get(self.url + "/state/brightness")
        ans = json.loads(response.text)
        return ans['value']

    #######################################################
    ####                  IDENTIFY                     ####
    #######################################################

    def identify(self) -> bool:
        """Runs the identify sequence on the lights

        :returns: True if successful, otherwise False
        """
        response = requests.put(self.url + "/identify")
        return self.__error_check(response.status_code)

    #######################################################
    ####                    HUE                        ####
    #######################################################

    def set_hue(self, value : int) -> bool:
        """Sets the hue of the lights

        :param value: The required hue (between 0 and 360)

        :returns: True if successful, otherwise False
        """
        if value > 360 or value < 0:
            raise ValueError('Hue should be between 0 and 360')
        data = {"hue" : {"value" : value}}
        response = requests.put(self.url + "/state", data=json.dumps(data))
        return self.__error_check(response.status_code)

    def increment_hue(self, value : int) -> bool:
        """Increments the hue of the lights

        :param value: How much to increment the hue, can also be negative

        :returns: True if successful, otherwise False
        """
        data = {"hue" : {"increment" : value}}
        response = requests.put(self.url + "/state", data=json.dumps(data))
        return self.__error_check(response.status_code)

    def get_hue(self) -> int:
        """Returns the current hue value of the lights"""
        response = requests.get(self.url + "/state/hue")
        ans = json.loads(response.text)
        return ans['value']

    #######################################################
    ####                 SATURATION                    ####
    #######################################################

    def set_saturation(self, value : int) -> bool:
        """Sets the saturation of the lights

        :param value: The required saturation (between 0 and 100)

        :returns: True if successful, otherwise False
        """
        if value > 100 or value < 0:
            raise ValueError('Saturation should be between 0 and 100')
        data = {"sat" : {"value" : value}}
        response = requests.put(self.url + "/state", data=json.dumps(data))
        return self.__error_check(response.status_code)

    def increment_saturation(self, value : int) -> bool:
        """Increments the saturation of the lights

        :param brightness: How much to increment the saturation, can also be
            negative.

        :returns: True if successful, otherwise False
        """
        data = {"sat" : {"increment" : value}}
        response = requests.put(self.url + "/state", data=json.dumps(data))
        return self.__error_check(response.status_code)

    def get_saturation(self) -> int:
        """Returns the current saturation value of the lights"""
        response = requests.get(self.url + "/state/sat")
        ans = json.loads(response.text)
        return ans['value']

    #######################################################
    ####              COLOUR TEMPERATURE               ####
    #######################################################

    def set_color_temp(self, value : int) -> bool:
        """Sets the white colour temperature of the lights

        :param value: The required colour temperature (between 0 and 100)

        :returns: True if successful, otherwise False
        """
        if value > 6500 or value < 1200:
            raise ValueError('Colour temp should be between 1200 and 6500')
        data = {"ct" : {"value" : value}}
        response = requests.put(self.url + "/state", json.dumps(data))
        return self.__error_check(response.status_code)

    def increment_color_temp(self, value : int) -> bool:
        """Sets the white colour temperature of the lights

        :param value: How much to increment the colour temperature by, can also
            be negative.

        :returns: True if successful, otherwise False
        """
        data = {"ct" : {"increment" : value}}
        response = requests.put(self.url + "/state", json.dumps(data))
        return self.__error_check(response.status_code)

    def get_color_temp(self) -> int:
        """Returns the current colour temperature of the lights"""
        response = requests.get(self.url + "/state/ct")
        ans = json.loads(response.text)
        return ans['value']

    #######################################################
    ####                 COLOUR MODE                   ####
    #######################################################

    def get_color_mode(self) -> str:
        """Returns the colour mode of the lights"""
        response = requests.get(self.url + "/state/colorMode")
        return json.loads(response.text)

    #######################################################
    ####                   EFFECTS                     ####
    #######################################################

    def get_current_effect(self) -> str:
        """Returns the currently selected effect

        If the name of the effect isn't available, this will return
        *Solid*, *Dynamic* or *Static* instead.

        :returns: Name of the effect or type if unavailable.
        """
        response = requests.get(self.url + "/effects/select")
        return json.loads(response.text)

    def set_effect(self, effect_name : str) -> bool:
        """Sets the effect of the lights

        :param effect_name: The name of the effect

        :returns: True if successful, otherwise False
        """
        data = {"select": effect_name}
        response = requests.put(self.url + "/effects", data=json.dumps(data))
        return self.__error_check(response.status_code)

    def list_effects(self) -> List[str]:
        """Returns a list of available effects"""
        response = requests.get(self.url + "/effects/effectsList")
        return json.loads(response.text)

    def write_effect(self, effect_dict : Dict['str', Any]) -> bool:
        """Writes a user-defined effect to the panels

        :param effect_dict: The effect dictionary in the format
            described here: https://forum.nanoleaf.me/docs/openapi#_u2t4jzmkp8nt

        :raises NanoleafEffectCreationError: When invalid effect dictionary is provided.

        :returns: True if successful, otherwise False
        """
        response = requests.put(self.url + "/effects", data=json.dumps({"write": effect_dict}))
        if response.status_code == 400:
            raise NanoleafEffectCreationError("Invalid effect dictionary")
        return self.__error_check(response.status_code)

    def effect_exists(self, effect_name : str) -> bool:
        """Verifies whether an effect exists

        :param effect_name: Name of the effect to verify

        :returns: True if effect exists, otherwise False
        """
        response = requests.get(self.url + "/effects/effectsList")
        if effect_name in json.loads(response.text):
            return True
        return False

<<<<<<< HEAD
    def pulsate(self, rgb : Tuple[int, int, int], speed : float = 1) -> bool:
=======
    def pulsate(self, rgb : Tuple[int, int, int], speed : int = 1) -> bool:
>>>>>>> 80322b19
        """Displays a pulsating effect on the device with two colours

        :param rgb: A tuple containing the RGB colour to pulsate in the format (r, g, b).
        :param speed: The speed of the transition between colours in seconds,
            with a maximum of 1 decimal place.

        :raises NanoleafEffectCreationError: When an invalid rgb value is provided.

        :returns: True if the effect was created and displayed successfully, otherwise False
        """
        if len(rgb) != 3:
            raise NanoleafEffectCreationError("There must be three values in the " +
                "RGB tuple! E.g., (255, 0, 0)")
        for colour in rgb:
            if not isinstance(colour, int):
                raise NanoleafEffectCreationError("All values in the tuple must be " +
                    "integers! E.g., (255, 0, 0)")
            if colour < 0 or colour > 255:
                raise NanoleafEffectCreationError("All values in the tuple must be  " +
                    "integers between 0 and 255! E.g., (255, 0, 0)")
        base_effect = self.get_custom_base_effect()
        ids = self.get_ids()
        anim_data = str(len(ids))
        frame_string = ""
        for device_id in ids:
            frame_string += " {id} 2".format(id=device_id)
            r, g, b = rgb[0], rgb[1], rgb[2]
            frame_string += " {r} {g} {b} 0 {speed} 0 0 0 0 {speed_2}".format(
                    r=r, g=g, b=b, speed=int(speed*10), speed_2=int(speed*10))
        base_effect['animData'] = anim_data + frame_string
        return self.write_effect(base_effect)

<<<<<<< HEAD
    def flow(self, rgb_list : List[Tuple[int, int, int]], speed : float = 1) -> bool:
=======
    def flow(self, rgb_list : List[Tuple[int, int, int]], speed : int = 1) -> bool:
>>>>>>> 80322b19
        """Displays a sequence of specified colours on the device.

        :param rgb: A list of tuples containing RGB colours to flow between in the format (r, g, b).
        :param speed: The speed of the transition between colours in seconds, with a maximum of
            1 decimal place.

        :raises NanoleafEffectCreationError: When an invalid rgb_list is provided.

        :returns: True if the effect was created and displayed successfully, otherwise False
        """
        if len(rgb_list) <= 1:
            raise NanoleafEffectCreationError("There has to be more than one tuple in " +
                "the RGB list for this effect! E.g., [(255, 0, 0), (0, 0, 0)]")
        for tup in rgb_list:
            if len(tup) != 3:
                raise NanoleafEffectCreationError("There must be three values in the " +
                    "RGB tuple! E.g., (255, 0, 0)")
            for colour in tup:
                if not isinstance(colour, int):
                    raise NanoleafEffectCreationError("All values in the tuple must " +
                        "be integers! E.g., (255, 0, 0)")
                if colour < 0 or colour > 255:
                    raise NanoleafEffectCreationError("All values in the tuple must " +
                        "be integers between 0 and 255! E.g., (255, 0, 0)")
        base_effect = self.get_custom_base_effect()
        ids = self.get_ids()
        anim_data = str(len(ids))
        frame_string = ""
        for device_id in ids:
            frame_string += " {id} {numFrames}".format(id=device_id, numFrames=len(rgb_list))
            for rgb in rgb_list:
                r, g, b = rgb[0], rgb[1], rgb[2]
                frame_string += " {r} {g} {b} 0 {speed}".format(r=r, g=g, b=b, speed=int(speed*10))
        base_effect['animData'] = anim_data + frame_string
        return self.write_effect(base_effect)

<<<<<<< HEAD
    def spectrum(self, speed : float = 1) -> bool:
=======
    def spectrum(self, speed : int = 1) -> bool:
>>>>>>> 80322b19
        """Displays a spectrum cycling effect on the device

        :param speed: The speed of the transition between colours in seconds,
            with a maximum of 1 decimal place.

        :returns: True if the effect was created and displayed successfully,
            otherwise False
        """
        base_effect = self.get_custom_base_effect()
        ids = self.get_ids()
        spectrum_palette = []
        for hue in range(0, 360, 10):
            (r, g, b) = colorsys.hsv_to_rgb(hue/360, 1.0, 1.0)
            spectrum_palette.append((int(255*r), int(255*g), int(255*b)))
        anim_data = str(len(ids))
        frame_string = ""
        for device_id in ids:
            frame_string += " {id} {numFrames}".format(id=device_id,
                numFrames=len(spectrum_palette))
            for rgb in spectrum_palette:
                r, g, b = rgb[0], rgb[1], rgb[2]
                frame_string += " {r} {g} {b} 0 {speed}".format(r=r, g=g, b=b, speed=int(speed*10))
        base_effect['animData'] = anim_data + frame_string
        return self.write_effect(base_effect)

<<<<<<< HEAD
    def touch_effect(self, effect):
        """
        TODO
        """
        plugin_dict = { "wheel": "6970681a-20b5-4c5e-8813-bdaebc4ee4fa",
                        "flow": "027842e4-e1d6-4a4c-a731-be74a1ebd4cf",
                        "fade": "b3fd723a-aae8-4c99-bf2b-087159e0ef53",
                        "explode": "713518c1-d560-47db-8991-de780af71d1e",
                        "random": "ba632d3e-9c2b-4413-a965-510c839b3f71",
                        "highlight": "70b7c636-6bf8-491f-89c1-f4103508d642"
                    }
        if effect in plugin_dict:
            base_effect = self.get_custom_base_effect('plugin')
            base_effect['colorType'] = "HSB"
            base_effect['version'] = "2.0"
            base_effect['pluginType'] = "interactive"
            base_effect['pluginUuid'] = plugin_dict[effect]
        print(base_effect)
        return self.write_effect(base_effect)

=======
>>>>>>> 80322b19
    #######################################################
    ####                  LAYOUT                       ####
    #######################################################

    def get_layout(self) -> Dict[str, Any]:
        """Returns the device layout information"""
        response = requests.get(self.url + "/panelLayout/layout")
        return json.loads(response.text)

    #######################################################
    ####                  EVENTS                       ####
    #######################################################

    def register_event(self, func : Callable[[Dict[str, Any]], Any],
        event_types : List[int]) -> None:
        """Starts a thread to register and listen for events

        Creates an event listener. This method can only be called once per
        program run due to API limitations.

        :param func: The function to run when an event is recieved (this
            should be defined by the user with one argument). This function
            will recieve the event as a dictionary.
        :param event_types: A list containing up to 4 numbers from
            1-4 corresponding to the relevant events to be registered for.
            1 = state (power/brightness),
            2 = layout,
            3 = effects,
            4 = touch (Canvas only)
        """

        if self.already_registered:
            print("Cannot register events more than once.")
            return
        if len(event_types) > 4 or len(event_types) < 1:
            raise Exception("The number of events to register for must be" +
                "between 1-4")
        for event in event_types:
            if event < 1 or event > 4:
                raise Exception("Valid event types must be between 1-4")
        self.already_registered = True
        thread = Thread(target=self.__event_listener, args=(func, set(event_types)))
<<<<<<< HEAD
        thread.daemon = True
=======
>>>>>>> 80322b19
        thread.start()

    def __event_listener(self, func : Callable[[Dict[str, Any]], Any],
        event_types : List[int]) -> Callable[[], Any]:
        """Listens for events and passes event data to the user-defined
        function."""
<<<<<<< HEAD
        url = self.url + "/events?id="
        for event in event_types:
            url += str(event) + ","
        client = SSEClient(url[:-1])
        for event in client:
            func(json.loads(str(event)))


    def stop_event_listener(self):
        self.already_registered = False
=======
        def inner() -> Callable[[], Any]:
            url = self.url + "/events?id="
            for event in event_types:
                url += str(event) + ","
            try:
                messages = SSEClient(url[:-1])
            except Exception:
                if self.print_errors:
                    print("Events stream failed.")
                return inner()
            for msg in messages:
                func(json.loads(str(msg)))
            return inner()
        return inner()
>>>>>>> 80322b19


#######################################################
####                   ERRORS                      ####
#######################################################

class NanoleafRegistrationError(Exception):
<<<<<<< HEAD
    """Raised when an issue during device registration."""
=======
    """Raised when an issue during"""
>>>>>>> 80322b19

    def __init__(self) -> None:
        message = """Authentication token generation failed. Hold the power
            button on your Nanoleaf device for 5-7 seconds and try again."""
        super().__init__(message)


class NanoleafConnectionError(Exception):
    """Raised when the connection to the Nanoleaf device fails."""

    def __init__(self) -> None:
        message = "Connection to Nanoleaf device failed. Is this the correct IP?"
        super().__init__(message)


class NanoleafEffectCreationError(Exception):
    """Raised when one of the custom effects creation has incorrect arguments."""<|MERGE_RESOLUTION|>--- conflicted
+++ resolved
@@ -87,13 +87,8 @@
                 print("Error 500: Internal server error.")
             return False
         return bool(code in (200, 204))
-<<<<<<< HEAD
-
-
-=======
-
-
->>>>>>> 80322b19
+        
+
     def create_auth_token(self) -> Union[str, None]:
         """Creates or retrives the device authentication token
 
@@ -116,24 +111,12 @@
         # process response
         if response and response.status_code == 200:
             data = json.loads(response.text)
-<<<<<<< HEAD
 
             if 'auth_token' in data:
                 open(file_path, 'w').write(data['auth_token'])
                 return data['auth_token']
         return None
-=======
->>>>>>> 80322b19
-
-            if 'auth_token' in data:
-                open(file_path, 'w').write(data['auth_token'])
-                return data['auth_token']
-        return None
-
-<<<<<<< HEAD
-=======
-
->>>>>>> 80322b19
+
     def delete_auth_token(self, auth_token : str =None) -> bool:
         """Deletes an authentication token
 
@@ -196,7 +179,6 @@
         return device_ids
 
     @staticmethod
-<<<<<<< HEAD
     def get_custom_base_effect(anim_type : str ='custom', loop : bool =True) -> Dict[str, Any]:
         """Returns base custom effect dictionary"""
         base_effect = {
@@ -204,14 +186,6 @@
             'animType': anim_type,
             'loop': loop,
             'palette': []
-=======
-    def get_custom_base_effect(loop : bool =True) -> Dict[str, Any]:
-        """Returns base custom effect dictionary"""
-        base_effect = {
-            'command': 'display',
-            'animType': 'custom',
-            'loop': loop
->>>>>>> 80322b19
         }
         return base_effect
 
@@ -497,11 +471,7 @@
             return True
         return False
 
-<<<<<<< HEAD
     def pulsate(self, rgb : Tuple[int, int, int], speed : float = 1) -> bool:
-=======
-    def pulsate(self, rgb : Tuple[int, int, int], speed : int = 1) -> bool:
->>>>>>> 80322b19
         """Displays a pulsating effect on the device with two colours
 
         :param rgb: A tuple containing the RGB colour to pulsate in the format (r, g, b).
@@ -534,11 +504,7 @@
         base_effect['animData'] = anim_data + frame_string
         return self.write_effect(base_effect)
 
-<<<<<<< HEAD
     def flow(self, rgb_list : List[Tuple[int, int, int]], speed : float = 1) -> bool:
-=======
-    def flow(self, rgb_list : List[Tuple[int, int, int]], speed : int = 1) -> bool:
->>>>>>> 80322b19
         """Displays a sequence of specified colours on the device.
 
         :param rgb: A list of tuples containing RGB colours to flow between in the format (r, g, b).
@@ -575,11 +541,7 @@
         base_effect['animData'] = anim_data + frame_string
         return self.write_effect(base_effect)
 
-<<<<<<< HEAD
     def spectrum(self, speed : float = 1) -> bool:
-=======
-    def spectrum(self, speed : int = 1) -> bool:
->>>>>>> 80322b19
         """Displays a spectrum cycling effect on the device
 
         :param speed: The speed of the transition between colours in seconds,
@@ -605,29 +567,6 @@
         base_effect['animData'] = anim_data + frame_string
         return self.write_effect(base_effect)
 
-<<<<<<< HEAD
-    def touch_effect(self, effect):
-        """
-        TODO
-        """
-        plugin_dict = { "wheel": "6970681a-20b5-4c5e-8813-bdaebc4ee4fa",
-                        "flow": "027842e4-e1d6-4a4c-a731-be74a1ebd4cf",
-                        "fade": "b3fd723a-aae8-4c99-bf2b-087159e0ef53",
-                        "explode": "713518c1-d560-47db-8991-de780af71d1e",
-                        "random": "ba632d3e-9c2b-4413-a965-510c839b3f71",
-                        "highlight": "70b7c636-6bf8-491f-89c1-f4103508d642"
-                    }
-        if effect in plugin_dict:
-            base_effect = self.get_custom_base_effect('plugin')
-            base_effect['colorType'] = "HSB"
-            base_effect['version'] = "2.0"
-            base_effect['pluginType'] = "interactive"
-            base_effect['pluginUuid'] = plugin_dict[effect]
-        print(base_effect)
-        return self.write_effect(base_effect)
-
-=======
->>>>>>> 80322b19
     #######################################################
     ####                  LAYOUT                       ####
     #######################################################
@@ -670,17 +609,13 @@
                 raise Exception("Valid event types must be between 1-4")
         self.already_registered = True
         thread = Thread(target=self.__event_listener, args=(func, set(event_types)))
-<<<<<<< HEAD
         thread.daemon = True
-=======
->>>>>>> 80322b19
         thread.start()
 
     def __event_listener(self, func : Callable[[Dict[str, Any]], Any],
         event_types : List[int]) -> Callable[[], Any]:
         """Listens for events and passes event data to the user-defined
         function."""
-<<<<<<< HEAD
         url = self.url + "/events?id="
         for event in event_types:
             url += str(event) + ","
@@ -689,36 +624,12 @@
             func(json.loads(str(event)))
 
 
-    def stop_event_listener(self):
-        self.already_registered = False
-=======
-        def inner() -> Callable[[], Any]:
-            url = self.url + "/events?id="
-            for event in event_types:
-                url += str(event) + ","
-            try:
-                messages = SSEClient(url[:-1])
-            except Exception:
-                if self.print_errors:
-                    print("Events stream failed.")
-                return inner()
-            for msg in messages:
-                func(json.loads(str(msg)))
-            return inner()
-        return inner()
->>>>>>> 80322b19
-
-
 #######################################################
 ####                   ERRORS                      ####
 #######################################################
 
 class NanoleafRegistrationError(Exception):
-<<<<<<< HEAD
     """Raised when an issue during device registration."""
-=======
-    """Raised when an issue during"""
->>>>>>> 80322b19
 
     def __init__(self) -> None:
         message = """Authentication token generation failed. Hold the power
